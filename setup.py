from distutils.core import setup

setup(
    name='django-contactfield',
<<<<<<< HEAD
    version='0.1.8',
=======
    version='1.0.0',
>>>>>>> 7ca33aab
    author='Colin Barnwell',
    packages=['contactfield', 'contactfield.templatetags'],
    description='Customisable contact field for Django',
    long_description=open('README.md').read(),
    install_requires=[
<<<<<<< HEAD
        "Django>=1.4",
        "django-jsonfield>=0.9.12b1"
=======
        "Django >= 1.4",
        "jsonfield==2.1.1"
>>>>>>> 7ca33aab
    ],
)<|MERGE_RESOLUTION|>--- conflicted
+++ resolved
@@ -2,22 +2,13 @@
 
 setup(
     name='django-contactfield',
-<<<<<<< HEAD
-    version='0.1.8',
-=======
     version='1.0.0',
->>>>>>> 7ca33aab
     author='Colin Barnwell',
     packages=['contactfield', 'contactfield.templatetags'],
     description='Customisable contact field for Django',
     long_description=open('README.md').read(),
     install_requires=[
-<<<<<<< HEAD
-        "Django>=1.4",
-        "django-jsonfield>=0.9.12b1"
-=======
         "Django >= 1.4",
         "jsonfield==2.1.1"
->>>>>>> 7ca33aab
     ],
 )